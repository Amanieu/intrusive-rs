--- conflicted
+++ resolved
@@ -1279,15 +1279,11 @@
 
 #[cfg(test)]
 mod tests {
-<<<<<<< HEAD
+    use alloc::boxed::Box;
+
+    use crate::UnsafeRef;
+
     use super::{CursorOwning, Link, SinglyLinkedList};
-=======
-    use alloc::boxed::Box;
-
-    use crate::UnsafeRef;
-
-    use super::{Link, SinglyLinkedList};
->>>>>>> 27984658
     use std::fmt;
     use std::format;
     use std::rc::Rc;
@@ -1427,14 +1423,14 @@
     #[test]
     fn test_cursor_owning() {
         struct Container {
-            cur: CursorOwning<ObjAdapter1>,
-        }
-
-        let mut l = SinglyLinkedList::new(ObjAdapter1::new());
-        l.push_front(make_obj(1));
-        l.push_front(make_obj(2));
-        l.push_front(make_obj(3));
-        l.push_front(make_obj(4));
+            cur: CursorOwning<RcObjAdapter1>,
+        }
+
+        let mut l = SinglyLinkedList::new(RcObjAdapter1::new());
+        l.push_front(make_rc_obj(1));
+        l.push_front(make_rc_obj(2));
+        l.push_front(make_rc_obj(3));
+        l.push_front(make_rc_obj(4));
         let mut con = Container {
             cur: l.cursor_owning(),
         };

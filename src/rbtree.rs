--- conflicted
+++ resolved
@@ -2530,14 +2530,9 @@
 
 #[cfg(test)]
 mod tests {
-<<<<<<< HEAD
     use super::{CursorOwning, Entry, KeyAdapter, Link, PointerOps, RBTree};
-    use crate::Bound::*;
-=======
-    use super::{Entry, KeyAdapter, Link, PointerOps, RBTree};
     use crate::{Bound::*, UnsafeRef};
     use alloc::boxed::Box;
->>>>>>> 27984658
     use rand::prelude::*;
     use rand_xorshift::XorShiftRng;
     use std::fmt;
@@ -2687,14 +2682,14 @@
     #[test]
     fn test_cursor_owning() {
         struct Container {
-            cur: CursorOwning<ObjAdapter>,
-        }
-
-        let mut t = RBTree::new(ObjAdapter::new());
-        t.insert(make_obj(1));
-        t.insert(make_obj(2));
-        t.insert(make_obj(3));
-        t.insert(make_obj(4));
+            cur: CursorOwning<RcObjAdapter>,
+        }
+
+        let mut t = RBTree::new(RcObjAdapter::new());
+        t.insert(make_rc_obj(1));
+        t.insert(make_rc_obj(2));
+        t.insert(make_rc_obj(3));
+        t.insert(make_rc_obj(4));
         let mut con = Container {
             cur: t.cursor_owning(),
         };

--- conflicted
+++ resolved
@@ -1587,15 +1587,11 @@
 
 #[cfg(test)]
 mod tests {
-<<<<<<< HEAD
+    use alloc::boxed::Box;
+
+    use crate::UnsafeRef;
+
     use super::{CursorOwning, Link, LinkedList};
-=======
-    use alloc::boxed::Box;
-
-    use crate::UnsafeRef;
-
-    use super::{Link, LinkedList};
->>>>>>> 27984658
     use std::fmt;
     use std::format;
     use std::rc::Rc;
@@ -1742,10 +1738,10 @@
         }
 
         let mut l = LinkedList::new(ObjAdapter1::new());
-        l.push_back(make_obj(1));
-        l.push_back(make_obj(2));
-        l.push_back(make_obj(3));
-        l.push_back(make_obj(4));
+        l.push_back(make_rc_obj(1));
+        l.push_back(make_rc_obj(2));
+        l.push_back(make_rc_obj(3));
+        l.push_back(make_rc_obj(4));
         let mut con = Container {
             cur: l.cursor_owning(),
         };
